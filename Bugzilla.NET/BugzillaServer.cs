--- conflicted
+++ resolved
@@ -1,1239 +1,1233 @@
-﻿//Copyright (C) 2012 by Lee Millward
-
-//Permission is hereby granted, free of charge, to any person obtaining a copy
-//of this software and associated documentation files (the "Software"), to deal
-//in the Software without restriction, including without limitation the rights
-//to use, copy, modify, merge, publish, distribute, sublicense, and/or sell
-//copies of the Software, and to permit persons to whom the Software is
-//furnished to do so, subject to the following conditions:
-
-//The above copyright notice and this permission notice shall be included in
-//all copies or substantial portions of the Software.
-
-//THE SOFTWARE IS PROVIDED "AS IS", WITHOUT WARRANTY OF ANY KIND, EXPRESS OR
-//IMPLIED, INCLUDING BUT NOT LIMITED TO THE WARRANTIES OF MERCHANTABILITY,
-//FITNESS FOR A PARTICULAR PURPOSE AND NONINFRINGEMENT. IN NO EVENT SHALL THE
-//AUTHORS OR COPYRIGHT HOLDERS BE LIABLE FOR ANY CLAIM, DAMAGES OR OTHER
-//LIABILITY, WHETHER IN AN ACTION OF CONTRACT, TORT OR OTHERWISE, ARISING FROM,
-//OUT OF OR IN CONNECTION WITH THE SOFTWARE OR THE USE OR OTHER DEALINGS IN
-//THE SOFTWARE.
-
-using System;
-using System.IO;
-using System.Linq;
-using System.Collections.Generic;
-using System.Text;
-using System.Net;
-using System.Reflection;
-using System.Reflection.Emit;
-
-using CookComputing.XmlRpc;
-
-using Bugzilla.Utils;
-using Bugzilla.Proxies.Bug;
-using Bugzilla.Proxies.Bug.Params;
-using Bugzilla.Proxies.Bug.Responses;
-using Bugzilla.Proxies.Bugzilla;
-using Bugzilla.Proxies.Bugzilla.Responses;
-using Bugzilla.Proxies.User;
-using Bugzilla.Proxies.User.Params;
-using Bugzilla.Proxies.User.Responses;
-using Bugzilla.Proxies.Product;
-using Bugzilla.Proxies.Product.Responses;
-using Bugzilla.Proxies.Product.Params;
-using Bugzilla.Proxies.Group;
-using Bugzilla.Proxies.Group.Params;
-using Bugzilla.Proxies.Group.Responses;
-
-namespace Bugzilla
-{
-  /// <summary>
-  /// Represents a connection to a remove Bugzilla server.
-  /// </summary>
-  public class BugzillaServer
-  {
-    /// <summary>
-    /// Host name of the server on which Bugzilla sits without any protocol info - i.e. "localhost" rather than
-    /// "http://localhost"
-    /// </summary>
-    private readonly string mHostName;
-
-    /// <summary>
-    /// Base path to the root Bugzilla landing page - i.e. http://localhost/bugzilla
-    /// </summary>
-    private readonly string mBugzillaBasePath;
-
-    /// <summary>
-    /// Complete URL to the XMLRPC.cgi script on the bugzilla server.
-    /// </summary>
-    private readonly string mURL;
-
-    /// <summary>
-    /// Proxy for interacting with bugs.
-    /// </summary>
-    private readonly IBugProxy mBugProxy;
-
-    /// <summary>
-    /// Proxy for interacting with users.
-    /// </summary>
-    private readonly IUserProxy mUserProxy;
-
-    /// <summary>
-    /// Proxy for interacting with the Bugzilla web service API.
-    /// </summary>
-    private readonly IBugzillaProxy mBugzillaProxy;
-
-    /// <summary>
-    /// Proxy for interacting with the product web service API.
-    /// </summary>
-    private readonly IProductProxy mProductProxy;
-
-    /// <summary>
-    /// Proxy for interacting with the group web service API.
-    /// </summary>
-    private readonly IGroupProxy mGroupProxy;
-
-    /// <summary>
-    /// Whether a user is logged in or not.
-    /// </summary>
-    private bool mLoggedIn;
-
-    /// <summary>
-    /// If the login's "remember" parameter was set, these are the login cookies.
-    /// </summary>
-    private CookieCollection mLoginCookies;
-
-    /// <summary>
-    /// Series of dymamically created types used when creating new bugs.
-    /// </summary>
-    /// <remarks>The key is the hash code of all custom fields contained within the type, the value is the dynamically
-    /// generated type containing a field within the type for each custom field.</remarks>
-    private Dictionary<int, Type> mCreateBugTypes;
-
-    /// <summary>
-    /// The type of each custom field which can be set on a bug keyed off the field name.
-    /// </summary>
-    private List<BugCustomField> mCustomFieldTemplate;
-
-    /// <summary>
-    /// Max length of a product name.
-    /// </summary>
-    private const int ProductNameMaxLength = 64;
-
-    #region Public Methods
-
-    /// <summary>
-    /// Creates a new instance and logs the specified user into the remote server.
-    /// </summary>
-    /// <param name="hostName">Host containing the bugzilla server.</param>
-    /// <param name="path">The path on the host to the Bugzilla installation.</param>
-    /// <param name="userName">Username to log in with.</param>
-    /// <param name="password">Password for the specified user.</param>
-    /// <param name="remember">Whether the login cookies should expire with the session or not.</param>
-    /// <remarks>Calls <see cref="Login"/> with the specified username and password.</remarks>
-    public BugzillaServer(string hostName, string path, string userName, string password, bool remember) : this(hostName, path, null)
-    {
-      Login(userName, password, remember);
-      FetchCustomFieldDetails();
-    }
-
-    /// <summary>
-    /// Overloaded constructor to be used when a login isn't required.
-    /// </summary>
-    /// <param name="hostName">Host containing the bugzilla server.</param>
-    /// <param name="path">The path on the host to the Bugzilla installation.</param>
-    /// <param name="loginCookies">Any previously saved login details from a previous session to re-use to avoid having to login again.</param>
-    /// <exception cref="ArgumentNullException"><paramref name="hostName"/> is null or empty.</exception>
-    public BugzillaServer(string hostName, string path, CookieCollection loginCookies)
-    {
-      if (string.IsNullOrEmpty(hostName))
-        throw new ArgumentNullException("hostName");
-
-      mHostName = hostName;
-
-      if (!string.IsNullOrEmpty(path))
-        mBugzillaBasePath = string.Format(@"http://{0}/{1}", hostName, path);
-      else
-        mBugzillaBasePath = string.Format(@"http://{0}", hostName);
-
-      mURL = string.Format("{0}/xmlrpc.cgi", mBugzillaBasePath);
-      mBugProxy = XmlRpcProxyGen.Create<IBugProxy>();
-      mUserProxy = XmlRpcProxyGen.Create<IUserProxy>();
-      mBugzillaProxy = XmlRpcProxyGen.Create<IBugzillaProxy>();
-      mProductProxy = XmlRpcProxyGen.Create<IProductProxy>();
-      mGroupProxy = XmlRpcProxyGen.Create<IGroupProxy>();
-      mCreateBugTypes = new Dictionary<int, Type>();
-
-#if DEBUG
-
-      RequestResponseTracer tracer = new RequestResponseTracer();
-      tracer.Attach(mBugProxy);
-      tracer.Attach(mUserProxy);
-      tracer.Attach(mBugzillaProxy);
-      tracer.Attach(mProductProxy);
-      tracer.Attach(mGroupProxy);
-
-#endif
-
-      mBugProxy.Url = mURL;
-      mUserProxy.Url = mURL;
-      mBugzillaProxy.Url = mURL;
-      mProductProxy.Url = mURL;
-      mGroupProxy.Url = mURL;
-
-      if (loginCookies != null)
-      {
-        mLoggedIn = true;
-        SetProxyCookies(loginCookies);
-        FetchCustomFieldDetails();
-      }
-    }
-
-    /// <summary>
-    /// Logs a user into the Bugzilla server.
-    /// </summary>
-    /// <param name="userName">Username to log in with.</param>
-    /// <param name="password">Password for the specified user.</param>
-    /// <param name="remember">Whether the login cookies should expire with the session or not.</param>
-    /// <returns>The ID of the user logged in.</returns>
-    /// <exception cref="InvalidOperationException">A user is already logged in.</exception>
-    /// <exception cref="ArgumentNullException"><paramref name="userName"/> or <paramref name="password"/> was null or blank.</exception>
-    /// <exception cref="InvalidLoginDetailsException">Invalid username and/or password specified.</exception>
-    /// <exception cref="DisabledAccountException">Specified account has been disabled.</exception>
-    /// <exception cref="ExpiredPasswordException">User for the specified account has requested to change their password.</exception>
-    public int Login(string userName, string password, bool remember)
-    {
-      if (string.IsNullOrEmpty(userName))
-        throw new ArgumentNullException("userName");
-
-      if (string.IsNullOrEmpty(password))
-        throw new ArgumentNullException("password");
-
-      if (mLoggedIn)
-        throw new InvalidOperationException("Already logged in.");
-
-      try
-      {
-        //Log the user in and pass the session cookie over to the other proxies
-        UserIDResponse resp = mUserProxy.Login(new LoginParam { LoginName = userName, Password = password, Remember = remember });
-        mLoggedIn = true;
-
-        mLoginCookies = mUserProxy.CookieContainer.GetCookies(new Uri(mBugzillaBasePath));
-        SetProxyCookies(mLoginCookies);
-
-        return resp.Id;
-      }
-      catch (XmlRpcFaultException e)
-      {
-        switch (e.FaultCode)
-        {
-          case (int)UserProxyErrorCodes.InvalidUserNamePassword:
-            throw new InvalidLoginDetailsException();
-
-          case (int)UserProxyErrorCodes.AccountDisabled:
-            throw new DisabledAccountException();
-
-          case (int)UserProxyErrorCodes.PasswordExpired:
-            throw new ExpiredPasswordException();
-
-          default:
-            throw new BugzillaException(string.Format("Error logging in. Details: {0}", e.Message));
-        }
-      }
-    }
-
-    /// <summary>
-    /// Logs out the currently logged in user.
-    /// </summary>
-    /// <remarks>No-op if no-one is currently logged in.</remarks>
-    public void Logout()
-    {
-      if (mLoggedIn)
-      {
-        mUserProxy.Logout();
-        mLoggedIn = false;
-      }
-    }
-
-    /// <summary>
-    /// Gets details of a particular product by its ID.
-    /// </summary>
-    /// <param name="productId">ID of the product to query for.</param>
-    /// <returns>Details for the requested product or null if no product exists with the specified ID.</returns>
-    public Product GetProduct(int productId)
-    {
-      return GetProducts(new int[] { productId }).FirstOrDefault();
-    }
-
-    /// <summary>
-    /// Queries for a set of products based on their IDs.
-    /// </summary>
-    /// <param name="productIds">roduct IDs to query for.</param>
-    /// <returns>A sequence of product details for each requested product.</returns>
-    public IEnumerable<Product> GetProducts(IEnumerable<int> productIds)
-    {
-      GetProductsParams prodParams = new GetProductsParams();
-      prodParams.Ids = productIds.ToArray();
-
-      GetProductsResponse response = mProductProxy.GetProducts(prodParams);
-      return response.Products.Select((dets) => new Product(dets)).ToList();
-    }
-
-    /// <summary>
-    /// Get the details of all the fields which can be set on a bug.
-    /// </summary>
-    /// <returns>Details of those fields which can be set on a bug.</returns>
-    public IEnumerable<BugFieldDetails> GetBugFields()
-    {
-      //Only interested in the name, whether the field is custom or not and the type.
-      GetFieldsParam getFieldsParam = new GetFieldsParam();
-
-      try
-      {
-        GetFieldsResponse getFieldsResp = mBugProxy.GetValidFields(getFieldsParam);
-
-        List<BugFieldDetails> fields = new List<BugFieldDetails>();
-
-        foreach (Proxies.Bug.Responses.BugField field in getFieldsResp.Fields)
-          fields.Add(new BugFieldDetails(field));
-
-        return fields;
-      }
-<<<<<<< HEAD
-      catch (XmlRpcFaultException e)
-      {
-        throw new BugzillaException(string.Format("Error attempting to get fields for bug. Details: {0}", e.FaultString));
-=======
-      catch (XmlRpcFaultException)
-      {
-        throw new BugzillaException("Error attempting to get fields for bug.");
->>>>>>> 9aa4271b
-      }
-    }
-
-    /// <summary>
-    /// Creates a new user.
-    /// </summary>
-    /// <param name="email">Email address of the new user (required).</param>
-    /// <param name="password">Password for the new user (optional).</param>
-    /// <param name="fullName">Full name of the new user (optional).</param>
-    /// <returns>The ID of the newly created user.</returns>
-    /// <exception cref="DuplicateAccountException">An account already exists with the specified email address.</exception>
-    /// <exception cref="IllegalEmailAddressException">An illegal email address was specified or account creation is disabled.</exception>
-    /// <exception cref="PasswordTooShortException">The length of the password is too short.</exception>
-    public int CreateUser(string email, string password, string fullName)
-    {
-      if (string.IsNullOrEmpty(email))
-        throw new ArgumentNullException("email");
-
-      CreateUserParams newUserParams = new CreateUserParams();
-      newUserParams.Email = email;
-      newUserParams.Password = password;
-      newUserParams.FullName = fullName;
-
-      try
-      {
-        UserIDResponse resp = mUserProxy.CreateNewUser(newUserParams);
-        return resp.Id;
-      }
-      catch (XmlRpcFaultException e)
-      {
-        switch (e.FaultCode)
-        {
-          case (int)UserProxyErrorCodes.AccountAlreadyExists:
-            throw new DuplicateAccountException();
-
-          case (int)UserProxyErrorCodes.IllegalEmailAddress:
-            throw new IllegalEmailAddressException();
-
-          case (int)UserProxyErrorCodes.PasswordTooShort:
-            throw new PasswordTooShortException();
-
-          default:
-            throw new BugzillaException(string.Format("Error creating new user. Details: {0}", e.Message));
-        }
-      }
-    }
-
-    /// <summary>
-    /// Searches for users which matches any of the specified search parameters.
-    /// </summary>
-    /// <param name="groupIds">IDs of any group the users belongs to.</param>
-    /// <param name="groupNames">Names of any group the users belongs to.</param>
-    /// <param name="ids">IDs of the users.</param>
-    /// <param name="loginNames">Login names of the users to find.</param>
-    /// <param name="userMatches">User match strings - login or real names to match on.</param>
-    /// <param name="includeDisabled">Whether to include disabled users in the search results.</param>
-    /// <returns>A sequence of user details which matches any of the specified search parameters.</returns>
-    /// <remarks>At least one of <paramref name="ids"/>, <paramref name="loginNames"/> or <paramref name="userMatches"/>
-    /// must be non-null and have at least one value.</remarks>
-    /// <exception cref="ArgumentException"><paramref name="ids"/>, <paramref name="loginNames"/> 
-    /// or <paramref name="userMatches"/> are all null or have no values.</exception>
-    /// <exception cref="InvalidLoginOrGroupNameException">One or more user IDs or group names specified is invalid.</exception>
-    /// <exception cref="UserAccessDeniedException">One or more of the requested users are not accessible to the currently logged in user.</exception>
-    /// <exception cref="InvalidOperationException">Logged out users cannot use the <paramref name="userMatches"/> functionality.</exception>
-    public IEnumerable<User> SearchUsers(IEnumerable<int> groupIds, 
-                                         IEnumerable<string> groupNames, 
-                                         IEnumerable<int> ids, 
-                                         IEnumerable<string> loginNames, 
-                                         IEnumerable<string> userMatches, 
-                                         bool includeDisabled)
-    {
-      //Bugzilla requires that at least one of these be set.
-      if ((ids == null 
-           || ids.Count() == 0)
-          && (loginNames == null 
-             || loginNames.Count() == 0)
-          && (userMatches == null 
-             || userMatches.Count() == 0))
-        throw new ArgumentException("At least one user ID, login name or user match must be specified.");
-
-      GetUserParams searchParams = new GetUserParams();
-      searchParams.GroupIds = ConvertIEnumerableToArray(groupIds);
-      searchParams.Groups = ConvertIEnumerableToArray(groupNames);
-      searchParams.Ids = ConvertIEnumerableToArray(ids);
-      searchParams.IncludeDisabled = includeDisabled;
-      searchParams.Names = ConvertIEnumerableToArray(loginNames);
-      searchParams.UserMatches = ConvertIEnumerableToArray(userMatches);
-
-      try
-      {
-        return mUserProxy.GetUserDetails(searchParams).Users.Select((dets) => new User(dets)).ToList();
-      }
-      catch (XmlRpcFaultException e)
-      {
-        switch (e.FaultCode)
-        {
-          case (int)UserProxyErrorCodes.BadLoginOrGroupName:
-            throw new InvalidLoginOrGroupNameException();
-
-          case (int)UserProxyErrorCodes.AuthorisationRequired:
-            throw new UserAccessDeniedException();
-
-          case (int)UserProxyErrorCodes.UserMatchingDenied:
-            throw new InvalidOperationException(e.FaultString);
-
-          default:
-            throw new BugzillaException(string.Format("Error searching users. Details: {0}", e.Message));
-        }
-      }
-    }
-
-    /// <summary>
-    /// Searches for bugs which matches a set of search criteria.
-    /// </summary>
-    /// <param name="aliases">Aliases to match on.</param>
-    /// <param name="assignedTo">Username of the person assigned to the bugs.</param>
-    /// <param name="components">Components to search on.</param>
-    /// <param name="reporters">Login names of the people who reported the bugs.</param>
-    /// <param name="ids">Bug IDs to search on.</param>
-    /// <param name="operatingSystems">Operating systems to search on.</param>
-    /// <param name="platforms">Platforms to search on.</param>
-    /// <param name="priorities">Bug priorities to search on.</param>
-    /// <param name="products">Products to search on.</param>
-    /// <param name="resolutions">Resolutions to search on.</param>
-    /// <param name="severities">Severities to search on.</param>
-    /// <param name="statuses">Statuses to search on.</param>
-    /// <param name="summaries">Summary text to search for - full matches only, not partial matching.</param>
-    /// <param name="targetMilestones">Target milestones to search on.</param>
-    /// <param name="qaContacts">QA contact usernames to search on.</param>
-    /// <param name="urls">See also URLs to search on.</param>
-    /// <param name="versions">Versions to search on.</param>
-    /// <param name="statusWhiteboard">Status whiteboard text to match on.</param>
-    /// <param name="creationTime">Search for bugs created after this date.</param>
-    /// <param name="lastChangeTime">Search for bugs modified after this date.</param>
-    /// <param name="limit">Restricts the search results to this number of results. </param>
-    /// <param name="offset">Starting position .</param>
-    /// <returns>
-    /// <para>A set of bugs which matches <b>any</b> of the specified criteria.</para>
-    /// <para>For the <paramref name="summaries"/> and <paramref name="statusWhiteboard"/> parameters, strings are not
-    /// split on spaces.</para>
-    /// </returns>
-    /// <remarks>Only bugs visible to the currently logged in user (if any) will be included in the search results.</remarks>
-    public IEnumerable<Bug> SearchBugs(IEnumerable<string> aliases,
-                                       IEnumerable<string> assignedTo,
-                                       IEnumerable<string> components,
-                                       IEnumerable<string> reporters,
-                                       IEnumerable<int> ids,
-                                       IEnumerable<string> operatingSystems,
-                                       IEnumerable<string> platforms,
-                                       IEnumerable<string> priorities,
-                                       IEnumerable<string> products,
-                                       IEnumerable<string> resolutions,
-                                       IEnumerable<string> severities,
-                                       IEnumerable<string> statuses,
-                                       IEnumerable<string> summaries,
-                                       IEnumerable<string> targetMilestones,
-                                       IEnumerable<string> qaContacts,
-                                       IEnumerable<string> urls,
-                                       IEnumerable<string> versions,
-                                       IEnumerable<string> statusWhiteboard,
-                                       DateTime? creationTime,
-                                       DateTime? lastChangeTime,
-                                       int limit,
-                                       int offset)
-    {
-      try
-      {
-        BugSearchParam searchParams = new BugSearchParam();
-        searchParams.Alias = ConvertIEnumerableToArray(aliases);
-        searchParams.AssignedTo = ConvertIEnumerableToArray(assignedTo);
-        searchParams.Component = ConvertIEnumerableToArray(components);
-        searchParams.Creator = ConvertIEnumerableToArray(reporters);
-        searchParams.Id = ConvertIEnumerableToArray(ids);
-        searchParams.OperatingSystem = ConvertIEnumerableToArray(operatingSystems);
-        searchParams.Platform = ConvertIEnumerableToArray(platforms);
-        searchParams.Priority = ConvertIEnumerableToArray(priorities);
-        searchParams.Product = ConvertIEnumerableToArray(products);
-        searchParams.Resolution = ConvertIEnumerableToArray(resolutions);
-        searchParams.Severity = ConvertIEnumerableToArray(severities);
-        searchParams.Status = ConvertIEnumerableToArray(statuses);
-        searchParams.Summary = ConvertIEnumerableToArray(summaries);
-        searchParams.TargetMilestone = ConvertIEnumerableToArray(targetMilestones);
-        searchParams.QAContact = ConvertIEnumerableToArray(qaContacts);
-        searchParams.Url = ConvertIEnumerableToArray(urls);
-        searchParams.Version = ConvertIEnumerableToArray(versions);
-        searchParams.Whiteboard = ConvertIEnumerableToArray(statusWhiteboard);
-
-        if (creationTime.HasValue)
-          searchParams.CreationTime = creationTime.Value;
-
-        if (lastChangeTime.HasValue)
-          searchParams.LastChangeTime = lastChangeTime.Value;
-
-        searchParams.Limit = limit;
-        searchParams.Offset = offset;
-
-        BugSearchResponse resp = mBugProxy.Search(searchParams);
-        return resp.Bugs.Select(info => new Bug(info, mBugProxy, GetCustomFieldValuesForBug(info)));
-      }
-      catch (XmlRpcFaultException e)
-      {
-        throw new BugzillaException(string.Format("Error searching for bugs. Details: {0}", e.Message));
-      }
-    }
-
-    /// <summary>
-    /// Sends an invitation email to the specified email address with a link to create a new account.
-    /// </summary>
-    /// <param name="email">Email address to send the invitation to.</param>
-    /// /// <exception cref="DuplicateAccountException">An account already exists with the specified email address.</exception>
-    /// <exception cref="IllegalEmailAddressException">An illegal email address was specified or account creation is disabled.</exception>
-    public void OfferNewUserAccount(string email)
-    {
-      if(string.IsNullOrEmpty(email))
-        throw new ArgumentNullException("email");
-
-      try
-      {
-        mUserProxy.OfferAccountByEmail(new OfferAccountParam() { Email = email });
-      }
-      catch(XmlRpcFaultException e)
-      {
-        switch(e.FaultCode)
-        {
-          case (int)UserProxyErrorCodes.AccountAlreadyExists:
-            throw new DuplicateAccountException();
-
-          case (int)UserProxyErrorCodes.IllegalEmailAddress:
-            throw new IllegalEmailAddressException();
-
-          default:
-            throw new BugzillaException(string.Format("Error offering new user account by email. Details: {0}", e.Message));
-        }
-      }
-    }
-
-    /// <summary>
-    /// Creates one or bug instance with the specified ids.
-    /// </summary>
-    /// <param name="ids">IDs of the bug instances to fetch/create.</param>
-    /// <returns>A bug instance for the specified ID.</returns>
-    /// <exception cref="ArgumentNullException"><paramref name="ids"/> is <code>null</code>.</exception>
-    /// <exception cref="InvalidOperationException">Attempted to fetch details of the bug from the remote server when a user isn't logged in.</exception>
-    /// <exception cref="ArgumentException">No bug exists with the specified ID.</exception>
-    /// <exception cref="BugAccessDeniedException">Requested bug is inaccessible to the current user.</exception>
-    /// <exception cref="BugzillaException">Unknown error querying for the requested bugs.</exception>
-    public IEnumerable<Bug> GetBugs(IEnumerable<int> ids)
-    {
-      //Someone must be logged in to fetch bug details from the server
-      if (!mLoggedIn)
-        throw new InvalidOperationException("A user must be logged in before getting bug details from remote server.");
-
-      if (ids == null)
-        throw new ArgumentNullException("ids");
-
-      GetBugParams getParams = new GetBugParams();
-      getParams.IDsOrAliases = ids.Select(id => id.ToString()).ToArray();
-      getParams.Permissive = false;
-
-      try
-      {
-        GetBugsResponse resp = mBugProxy.GetBugs(getParams);
-        List<Bug> bugs = new List<Bug>();
-
-        foreach (var info in resp.Bugs)
-          bugs.Add(new Bug(info, mBugProxy, GetCustomFieldValuesForBug(info)));
-
-        return bugs;
-      }
-      catch (XmlRpcFaultException e)
-      {
-        switch (e.FaultCode)
-        {
-          case 101:
-            throw new ArgumentException(e.FaultString);
-
-          case 102:
-            throw new BugAccessDeniedException(e.FaultString);
-
-          default:
-            throw new BugzillaException(string.Format("Error getting bug(s) details. Details: {0}", e.FaultString));
-        }
-      }
-    }
-
-    /// <summary>
-    /// Creates a new bug.
-    /// </summary>
-    /// <param name="product">The name of the product the bug is being filed against. Required.</param>
-    /// <param name="component">The name of a component in the specified product. Required.</param>
-    /// <param name="summary">A brief description of the bug being filed. Required.</param>
-    /// <param name="version">The version of the specified product the bug was found in. Required.</param>
-    /// <param name="description">The initial description for this bug.</param>
-    /// <param name="operatingSystem">The operating system the bug was discovered on.</param>
-    /// <param name="platform">What type of hardware the bug was experienced on.</param>
-    /// <param name="priority">What order the bug should be fixed by the assignee.</param>
-    /// <param name="severity">How severe the bug is.</param>
-    /// <param name="alias">A unique alias for the bug used to refer to it by instead of its ID.</param>
-    /// <param name="assignedTo">Who to assign the bug to.</param>
-    /// <param name="ccList">User names to CC on the bug.</param>
-    /// <param name="initialCommentPrivate">Whether the initial comment added to the bug is private or public.</param>
-    /// <param name="groups">Which groups to put this bug into.</param>
-    /// <param name="qaContact">The QA contact for the bug if the default QA contact is not to be used.</param>
-    /// <param name="status">The status that this bug should start out as.</param>
-    /// <param name="targetMilestone">A valid target milestone for the specified product.</param>
-    /// <param name="dependsOnBugIDs">IDs of any bugs this bug depends on.</param>
-    /// <param name="blockedBugIDs">IDs of any bugs this bug blocks.</param>
-    /// <param name="estimate">Estimate of how long the bug will take to fix in hours.</param>
-    /// <param name="deadline">Deadline date for fixing the bug.</param>
-    /// <param name="url">URL for the bug.</param>
-    /// <param name="customFields">Set of custom fields to set on the new bug. The key is the field name and the value 
-    /// the field's value.</param>
-    /// <exception cref="ArgumentNullException"><paramref name="product"/>, <paramref name="component"/>, 
-    /// <paramref name="summary"/> or <paramref name="version"/> is null or a blank string.</exception>
-    /// <exception cref="ArgumentException"><paramref name="description"/> is longer than 65535 characters.</exception>
-    /// <exception cref="FieldCannotBeBlankException">No value was provided for a field which cannot be blank.
-    /// Details of which field will be provided in the exception message.</exception>
-    /// <exception cref="InvalidFieldValueException">An invalid field name was specified. Details of which field will be in 
-    /// the exception message.</exception>
-    /// <exception cref="InvalidNewBugAliasException">The alias specified for the new bug was invalid in some way. Details of 
-    /// why will be in the exception message.</exception>
-    /// <exception cref="InvalidProductException">Specified product does not exist or is inaccessible.</exception>
-    /// <exception cref="CyclicBugDependenciesException">One or more of the bugs specified in <paramref name="dependsOnBugIDs"/> or
-    /// <paramref name="blockedBugIDs"/> would create a cyclic dependency.</exception>
-    /// <exception cref="GroupRestrictionDeniedException">One or more of the groups specified in <paramref name="groups"/> 
-    /// does not exist or is inaccessible.</exception>
-    /// <exception cref="InvalidUserException">The user name for the assignee, QA contact or a user in the CC list is invalid. 
-    /// Additional details of which will be in the exception message.</exception>
-    /// <exception cref="InvalidCustomFieldNameException">One of the field names in <paramref name="customFields"/> is invalid. 
-    /// Additional details will be in the exception message</exception>
-    /// <returns>The ID of the newly created bug.</returns>
-    public int CreateBug(string product, 
-                         string component, 
-                         string summary, 
-                         string version, 
-                         string description,
-                         string operatingSystem, 
-                         string platform, 
-                         string priority, 
-                         string severity, 
-                         string alias,
-                         string assignedTo, 
-                         IEnumerable<string> ccList, 
-                         bool initialCommentPrivate, 
-                         IEnumerable<string> groups, 
-                         string qaContact, 
-                         string status, 
-                         string targetMilestone,
-                         IEnumerable<int> dependsOnBugIDs,
-                         IEnumerable<int> blockedBugIDs,
-                         double? estimate,
-                         DateTime? deadline,
-                         string url,
-                         BugCustomFields customFields)
-    {
-      //Check that required parameters have a value
-      if (string.IsNullOrEmpty(product))
-        throw new ArgumentNullException("product");
-
-      if(string.IsNullOrEmpty(component))
-        throw new ArgumentNullException("component");
-
-      if(string.IsNullOrEmpty(summary))
-        throw new ArgumentNullException("summary");
-
-      if (string.IsNullOrEmpty(version))
-        throw new ArgumentNullException("version");
-
-      //Description must be less than 65636 
-      if (description != null && description.Length > ushort.MaxValue)
-        throw new ArgumentException("Description must be less than 65535 characters.");
-
-      //Create a type to pass to the proxy based on any custom fields we have and set the common fields.
-      CreateBugParams createParams = BugCreateUpdateParamsFactory.Instance.GetCreateBugParamsTypeInstance(customFields);
-      createParams.Product = product;
-      createParams.Component = component;
-      createParams.Summary = summary;
-      createParams.Version = version;
-      createParams.Description = description;
-      createParams.OperatingSystem = operatingSystem;
-      createParams.Platform = platform;
-      createParams.Priority = priority;
-      createParams.Severity = severity;
-      createParams.Alias = alias;
-      createParams.AssignedTo = assignedTo;
-      createParams.IsCommentPrivate = initialCommentPrivate;
-      createParams.QAContact = qaContact;
-      createParams.Status = status;
-      createParams.TargetMilestone = targetMilestone;
-      createParams.EstimatedTime = estimate;
-      createParams.URL = url;
-      createParams.CCList = ConvertIEnumerableToArray(ccList);
-      createParams.Groups = ConvertIEnumerableToArray(groups);
-      createParams.DependsOn = ConvertIEnumerableToArray(dependsOnBugIDs);
-      createParams.Blocks = ConvertIEnumerableToArray(blockedBugIDs);
-
-      if(deadline != null)
-        createParams.Deadline = deadline.Value.ToString("yyyy-MM-dd");
-
-      //Set any custom field values
-      if (customFields != null)
-      {
-        Type createParamsType = createParams.GetType();
-
-        foreach (BugCustomField customField in customFields)
-          createParamsType.GetField(customField.FieldName).SetValue(createParams, customField.FieldValue);
-      }
-
-      try
-      {
-        CreateBugResponse resp = mBugProxy.CreateNewBug(createParams);
-        return resp.Id;
-      }
-      catch (XmlRpcFaultException e)
-      {
-        switch(e.FaultCode)
-        {
-          case 50:
-            throw new FieldCannotBeBlankException(e.FaultString);
-
-          case 51:
-          case 104:
-            throw new InvalidFieldValueException(e.FaultString);
-
-          case 53:
-            throw new InvalidCustomFieldNameException(e.FaultString);
-
-          case 103:
-            throw new InvalidNewBugAliasException(e.FaultString);
-
-          case 106:
-            throw new InvalidProductException(e.FaultString);
-
-          case 116:
-            throw new CyclicBugDependenciesException(e.FaultString);
-
-          case 120:
-            throw new GroupRestrictionDeniedException();
-
-          case 504:
-            throw new InvalidUserException(e.FaultString);
-
-          default:
-            throw new BugzillaException(string.Format("Error creating new bug. Details: {0}", e.Message));
-        }
-      }
-    }
-
-    /// <summary>
-    /// Adds an attachment to multiple bugs in a single operation.
-    /// </summary>
-    /// <param name="idsOrAliases">IDs and/or aliases of bugs to add the attachment to.</param>
-    /// <param name="fileName">Name of the file to attach.</param>
-    /// <param name="summary">Short summary text of the attachment. Mandatory</param>
-    /// <param name="comment">Comment text to add along with the attachment.</param>
-    /// <param name="isPatch">Whether the attachment is a patch file or not.</param>
-    /// <param name="isPrivate">Whether the attachment should be private or not.</param>
-    /// <returns>Details of the newly created attachments.</returns>
-    /// <remarks>The MIME type will be automatically determined from either the extension of the file, or it's data..</remarks>
-    /// <exception cref="ArgumentNullException"><paramref name="fileName"/> is null or blank.</exception>
-    public IEnumerable<Attachment> AddAttachmentToBugs(IEnumerable<string> idsOrAliases,
-                                                       string fileName, 
-                                                       string summary, 
-                                                       string comment, 
-                                                       bool isPatch, 
-                                                       bool isPrivate)
-    {
-      if (string.IsNullOrEmpty(fileName))
-        throw new ArgumentNullException("fileName");
-
-      return AddAttachmentToBugs(idsOrAliases, 
-                                 File.ReadAllBytes(fileName), 
-                                 Path.GetFileName(fileName), 
-                                 summary,
-                                 MIMETypes.GetMIMEType(fileName), 
-                                 comment, isPatch, isPrivate);
-    }
-
-    /// <summary>
-    /// Adds an attachment to multiple bugs at once.
-    /// </summary>
-    /// <param name="idsOrAliases">Numeric IDs or aliases of the bugs to add the attachment to</param>
-    /// <param name="attachmentData">Data for the attachment. Mandatory.</param>
-    /// <param name="fileName">Name of the file to show in the UI.</param>
-    /// <param name="summary">Short summary text of the attachment. Mandatory</param>
-    /// <param name="mimeType">MIME type of the attachment. Mandatory</param>
-    /// <param name="comment">Comment text to add to each bug along with the attachment.</param>
-    /// <param name="isPatch">Whether the attachment is a patch file or not.</param>
-    /// <param name="isPrivate">Whether the attachment should be private or not.</param>
-    /// <returns>Details of the newly created attachments.</returns>
-    /// <exception cref="ArgumentNullException"><paramref name="attachmentData"/> not specified.</exception>
-    /// <exception cref="ArgumentNullException"><paramref name="summary"/> is null or blank.</exception>
-    /// <exception cref="ArgumentNullException"><paramref name="mimeType"/> is null or blank.</exception>
-    /// <exception cref="ArgumentNullException"><paramref name="idsOrAliases"/> is null.</exception>
-    /// <exception cref="AttachmentTooLargeException">Size of the attachment is too large.</exception>
-    /// <exception cref="InvalidMIMETypeException"><paramref name="mimeType"/> is invalid.</exception>
-    public IEnumerable<Attachment> AddAttachmentToBugs(IEnumerable<string> idsOrAliases,
-                                                       byte[] attachmentData, 
-                                                       string fileName, 
-                                                       string summary, 
-                                                       string mimeType,
-                                                       string comment, 
-                                                       bool isPatch, 
-                                                       bool isPrivate)
-    {
-      //Check that the required parameters are set
-      if (attachmentData == null)
-        throw new ArgumentNullException("attachmentData");
-
-      if (idsOrAliases == null)
-        throw new ArgumentNullException("idsOrAliases");
-
-      if (string.IsNullOrEmpty(summary))
-        throw new ArgumentNullException("summary");
-
-      if (string.IsNullOrEmpty(mimeType))
-        throw new ArgumentNullException("mimeType");
-
-      AddAttachmentParams attachmentParams = new AddAttachmentParams();
-      attachmentParams.Comment = comment;
-      attachmentParams.Data = attachmentData;
-      attachmentParams.FileName = fileName;
-      attachmentParams.IdsOrAliases = idsOrAliases.ToArray();
-      attachmentParams.IsPatch = isPatch;
-      attachmentParams.IsPrivate = isPrivate;
-      attachmentParams.MIMEType = mimeType;
-      attachmentParams.Summary = summary;
-
-      try
-      {
-        AddAttachmentResponse resp = mBugProxy.AddAttachment(attachmentParams);
-        List<Attachment> retColl = new List<Attachment>();
-
-        foreach (var attachmentID in resp.Attachments.Keys)
-          retColl.Add(new Attachment((XmlRpcStruct)resp.Attachments[attachmentID]));
-
-        return retColl;
-      }
-      catch (XmlRpcFaultException e)
-      {
-        switch (e.FaultCode)
-        {
-          case 600:
-            throw new AttachmentTooLargeException();
-
-          case 601:
-            throw new InvalidMIMETypeException(mimeType);
-
-          default:
-            throw new BugzillaException(string.Format("Error adding attachment to bug(s). Details: {0}", e.Message));
-        }
-      }
-    }
-
-    /// <summary>
-    /// Gets comments based on specific comment IDs.
-    /// </summary>
-    /// <param name="commentIDs">IDs of specific comments to get.</param>
-    /// <returns>Comment details for the requested comments.</returns>
-    /// <exception cref="ArgumentNullException"><paramref name="commentIDs"/> is null.</exception>
-    /// <exception cref="CommentAccessDeniedException">One or more of the requested comments are inaccessible to the current user.</exception>
-    /// <exception cref="ArgumentException">One or more invalid comment IDs specified.</exception>
-    public IEnumerable<Comment> GetComments(IEnumerable<int> commentIDs)
-    {
-      if (commentIDs == null)
-        throw new ArgumentNullException("commentIDs");
-
-      //Fill in the request params
-      GetCommentParams commentParams = new GetCommentParams();
-      commentParams.CommentIDs = ConvertIEnumerableToArray(commentIDs);
-
-      //Run the command on the server
-      try
-      {
-        GetCommentsResponse resp = mBugProxy.GetComments(commentParams);
-        List<Comment> comments = new List<Comment>();
-        
-        //Parse the comments collection
-        foreach (var commentID in resp.Comments.Keys)
-        {
-          Comment comm = new Comment((XmlRpcStruct)resp.Comments[commentID]);
-          comments.Add(comm);
-        }
-
-        return comments;
-      }
-      catch(XmlRpcFaultException e)
-      {
-        switch (e.FaultCode)
-        {
-          case 110:
-            throw new CommentAccessDeniedException();
-
-          case 111:
-            throw new ArgumentException(e.FaultString);
-
-          default:
-            throw new BugzillaException(string.Format("Error getting comments. Details: {0}", e.Message));
-        }
-      }
-    }
-
-    /// <summary>
-    /// Gets attachment based on the IDs of those attachments.
-    /// </summary>
-    /// <param name="attachmentIDs">IDs of particular attachment to fetch.</param>
-    /// <returns>Details for the requested attachments.</returns>
-    /// <exception cref="ArgumentNullException"><paramref name="attachmentIDs"/> is null.</exception>
-    /// <exception cref="InvalidBugIDOrAliasException">One or more invalid bug IDs/aliases specified.</exception>
-    /// <exception cref="BugAccessDeniedException">Current user does not have access one or more of the specified bugs.</exception>
-    /// <exception cref="AttachmentAccessDeniedException">One or more of the specified attachments are private but the current user is not in the "insiders" group.</exception>
-    public IEnumerable<Attachment> GetAttachments(IEnumerable<int> attachmentIDs)
-    {
-      if (attachmentIDs == null)
-        throw new ArgumentNullException("attachmentIDs");
-
-      //Fill in the request parameters
-      GetAttachmentsParam attachentParams = new GetAttachmentsParam();
-      attachentParams.AttachmentIDs = ConvertIEnumerableToArray(attachmentIDs);
-
-      try
-      {
-        GetAttachmentsResponse resp = mBugProxy.GetAttachments(attachentParams);
-        List<Attachment> attachments = new List<Attachment>();
-
-        //Parse the attachments collection
-        foreach (var attachmentID in resp.Attachments.Keys)
-        {
-          Attachment attachment = new Attachment((XmlRpcStruct)resp.Attachments[attachmentID]);
-          attachments.Add(attachment);
-        }
-
-        return attachments;
-      }
-      catch (XmlRpcFaultException e)
-      {
-        switch (e.FaultCode)
-        {
-          case 304:
-            throw new AttachmentAccessDeniedException();
-
-          default:
-            throw new BugzillaException(string.Format("Error getting attachments. Details: {0}", e.Message));
-        }
-      }
-    }
-
-    /// <summary>
-    /// Creates a new group.
-    /// </summary>
-    /// <param name="shortName">Short name of the group - must be unique.</param>
-    /// <param name="description">Description of the group.</param>
-    /// <param name="userRegExp">A regular expression. Any user whose Bugzilla username matches this regular expression will automatically be granted membership in this group.</param>
-    /// <param name="isActive"><code>true</code> if this group can be used for bugs, <code>false</code> if this is a group that will only contain users and no bugs will be restricted to it.</param>
-    /// <param name="iconURL">A URL pointing to a small icon used to identify the group.</param>
-    /// <exception cref="DuplicateGroupNameException">Attemped to create a group with a duplicate name.</exception>
-    /// <exception cref="InvalidGroupRegExpException">Invalid user regular expression specified.</exception>
-    /// <exception cref="BugzillaException">Unknown server error when creating the new group.</exception>
-    /// <returns>The ID of the new group.</returns>
-    public int CreateGroup(string shortName, string description, string userRegExp, bool isActive, string iconURL)
-    {
-      if (string.IsNullOrEmpty(shortName))
-        throw new ArgumentNullException("shortName");
-
-      if (string.IsNullOrEmpty(description))
-        throw new ArgumentNullException("description");
-
-      CreateGroupParams createParams = new CreateGroupParams();
-      createParams.ShortName = shortName;
-      createParams.Description = description;
-      createParams.UserRegularExpression = userRegExp;
-      createParams.IsActive = isActive;
-      createParams.IconURL = iconURL;
-
-      try
-      {
-        CreateGroupResponse resp = mGroupProxy.CreateGroup(createParams);
-        return resp.GroupID;
-      }
-      catch(XmlRpcFaultException e)
-      {
-        switch(e.FaultCode)
-        {
-          case 801:
-            throw new DuplicateGroupNameException(e.FaultString);
-
-          case 803:
-            throw new InvalidGroupRegExpException(e.FaultString);
-
-          default:
-            throw new BugzillaException(string.Format("Error creating group. Details: {0}", e.FaultString));
-        }
-      }
-    }
-
-    /// <summary>
-    /// Creates a new product.
-    /// </summary>
-    /// <param name="name">Name of the product.</param>
-    /// <param name="description">Description of the product.</param>
-    /// <param name="defaultVersion">Default version for the product.</param>
-    /// <param name="hasUnconfirmedStatus">Whether the product has the UNCONFIRMED status or not.</param>
-    /// <param name="classification">The name of the Classification which contains this product.</param>
-    /// <param name="defaultMilestone">The default milestone for this product.</param>
-    /// <param name="openForBugEntry">Whether the product allows new bugs to be recorded against it or not.</param>
-    /// <param name="createChartSeries">Whether to create new chart series for the product.</param>
-    /// <exception cref="ArgumentNullException"><paramref name="name"/>, <paramref name="description"/> or <paramref name="defaultVersion"/> is null or blank.</exception>
-    /// <exception cref="ArgumentException"><paramref name="name"/> exceeds the max length.</exception>
-    /// <exception cref="InvalidClassificationException"><paramref name="classification"/> does not exist.></exception>
-    /// <exception cref="DuplicateProductNameException">A product already exists with <paramref name="name"/></exception>
-    /// <exception cref="BugzillaException">Unknown server error creating the new product.</exception>
-    /// <returns>ID of the newly created product.</returns>
-    public int CreateProduct(string name, 
-                             string description, 
-                             string defaultVersion, 
-                             bool hasUnconfirmedStatus, 
-                             string classification,
-                             string defaultMilestone, 
-                             bool openForBugEntry, 
-                             bool createChartSeries)
-    {
-      //Name is required
-      if (string.IsNullOrEmpty(name))
-        throw new ArgumentNullException("name");
-      else if(name.Length > ProductNameMaxLength)
-        throw new ArgumentException(string.Format("Product name cannot exceed {0} characters.", ProductNameMaxLength));
-
-      //Description is required
-      if (string.IsNullOrEmpty(description))
-        throw new ArgumentNullException("description");
-
-      //Default version is required
-      if (string.IsNullOrEmpty(defaultVersion))
-        throw new ArgumentNullException("defaultVersion");
-
-      CreateProductParams createParams = new CreateProductParams();
-      createParams.Classification = classification;
-      createParams.CreateChartSeries = createChartSeries;
-      createParams.DefaultMilestone = defaultMilestone;
-      createParams.DefaultVersion = defaultVersion;
-      createParams.Description = description;
-      createParams.HasUnconfirmedStatus = hasUnconfirmedStatus;
-      createParams.IsOpenForBugEntry = openForBugEntry;
-      createParams.Name = name;
-      
-      try
-      {
-        CreateProductResponse resp = mProductProxy.CreateProduct(createParams);
-        return resp.ID;
-      }
-      catch(XmlRpcFaultException e)
-      {
-        switch(e.FaultCode)
-        {
-          case 51:
-            throw new InvalidClassificationException(e.FaultString);
-
-          case 702:
-            throw new DuplicateProductNameException(e.FaultString);
-
-          default:
-            throw new BugzillaException(string.Format("Error creating product. Details: {0}", e.FaultString));
-        }
-      }
-    }
-
-    #endregion
-
-    #region Private Methods
-
-    /// <summary>
-    /// Helper method which converts a generic IEnumerable into an array of equivalent type or <code>null</code>/>
-    /// </summary>
-    /// <typeparam name="T">Type of the returned array.</typeparam>
-    /// <param name="val">Sequence to convert to an array.</param>
-    /// <returns><code>null</code>, if <paramref name="val"/> is <code>null</code>, otherwise an array containing <paramref name="val"/>'s elements.</returns>
-    private T[] ConvertIEnumerableToArray<T>(IEnumerable<T> val)
-    {
-      if (val == null)
-        return null;
-
-      return val.ToArray();
-    }
-
-    /// <summary>
-    /// Fetches details of allowable custom fields from the remote server.
-    /// </summary>
-    private void FetchCustomFieldDetails()
-    {
-      //Only interested in the name, whether the field is custom or not and the type.
-      GetFieldsParam getFieldsParam = new GetFieldsParam();
-      getFieldsParam.IncludeFields = new string[] { "type", "is_custom", "name" };
-
-      GetFieldsResponse getFieldsResp = mBugProxy.GetValidFields(getFieldsParam);
-      mCustomFieldTemplate = new List<BugCustomField>();
-
-      foreach (var field in getFieldsResp.Fields)
-      {
-        if (field.IsCustomField)
-          mCustomFieldTemplate.Add(new BugCustomField(field.InternalName, (BugFieldDetails.BugFieldType)field.Type));
-      }
-    }
-
-    /// <summary>
-    /// Gets a set of bug custom field instances initialised to each field's value.
-    /// </summary>
-    /// <param name="bugFieldInfo">Bug field values to extract the custom field values from.</param>
-    /// <returns>A <see cref="BugCustomFields"/> instance populated with each custom field's details.</returns>
-    private BugCustomFields GetCustomFieldValuesForBug(XmlRpcStruct bugFieldInfo)
-    {
-      List<BugCustomField> customFields = new List<BugCustomField>();
-
-      foreach (BugCustomField customField in mCustomFieldTemplate)
-        customFields.Add(new BugCustomField(customField.FieldName, 
-                                            customField.FieldType, 
-                                            bugFieldInfo[customField.FieldName]));
-
-      return new BugCustomFields(customFields);
-    }
-    /// <summary>
-    /// Adds each cookie in the collection to each proxy's cookie container.
-    /// </summary>
-    /// <param name="cookies">Collection of cookies to add to each proxy.</param>
-    private void SetProxyCookies(CookieCollection cookies)
-    {
-      foreach (Cookie cookie in cookies)
-      {
-        mBugProxy.CookieContainer.Add(cookie);
-        mBugzillaProxy.CookieContainer.Add(cookie);
-        mProductProxy.CookieContainer.Add(cookie);
-        mGroupProxy.CookieContainer.Add(cookie);
-      }
-    }
-
-    #endregion
-
-    #region Public Properties
-
-    /// <summary>
-    /// Accessor for the Bugzilla server version string.
-    /// </summary>
-    public string ServerVersion
-    {
-      get
-      {
-        return mBugzillaProxy.GetVersion().version;
-      }
-    }
-
-    /// <summary>
-    /// Accessor for time information about the Bugzilla server.
-    /// </summary>
-    public ServerTime ServerTime
-    {
-      get
-      {
-        return new ServerTime(mBugzillaProxy.GetTime());
-      }
-    }
-
-    /// <summary>
-    /// Accessor for the set of installed extensions.
-    /// </summary>
-    public IEnumerable<Extension> InstalledExtensions
-    {
-      get
-      {
-        List<Extension> extensions = new List<Extension>();
-        GetExtensionsResponse resp = mBugzillaProxy.GetExtensions();
-
-        foreach (string ext in resp.Extensions.Keys)
-        {
-          //The key is the name of the extension. The value is another XmlRpcStruct with a single
-          //key "version" which is the version of the extension.
-          XmlRpcStruct Version = (XmlRpcStruct)resp.Extensions[ext];
-          extensions.Add(new Extension(ext, Version["version"].ToString()));
-        }
-
-        return extensions;
-      }
-    }
-
-    /// <summary>
-    /// Accessor for the set of selectable product details.
-    /// </summary>
-    public IEnumerable<Product> SelectableProducts
-    {
-      get
-      {
-        ProductIDsResponse selectableProdIDs = mProductProxy.GetSelectableProducts();
-        return GetProducts(selectableProdIDs.Ids);
-      }
-    }
-
-    /// <summary>
-    /// Accessor for the set of enterable product details.
-    /// </summary>
-    public IEnumerable<Product> EnterableProducts
-    {
-      get
-      {
-        ProductIDsResponse selectableProdIDs = mProductProxy.GetEnterableProducts();
-        return GetProducts(selectableProdIDs.Ids);
-      }
-    }
-
-    /// <summary>
-    /// Accessor for the set of accessible product details for the currently logged in user.
-    /// </summary>
-    public IEnumerable<Product> AccessibleProducts
-    {
-      get
-      {
-        ProductIDsResponse selectableProdIDs = mProductProxy.GetAccessibleProducts();
-        return GetProducts(selectableProdIDs.Ids);
-      }
-    }
-
-    /// <summary>
-    /// Accessor for the login cookies to remember the login across sessions.
-    /// </summary>
-    public CookieCollection LoginCookies
-    {
-      get { return mLoginCookies; }
-    }
-
-    #endregion
-  }
+﻿//Copyright (C) 2012 by Lee Millward
+
+//Permission is hereby granted, free of charge, to any person obtaining a copy
+//of this software and associated documentation files (the "Software"), to deal
+//in the Software without restriction, including without limitation the rights
+//to use, copy, modify, merge, publish, distribute, sublicense, and/or sell
+//copies of the Software, and to permit persons to whom the Software is
+//furnished to do so, subject to the following conditions:
+
+//The above copyright notice and this permission notice shall be included in
+//all copies or substantial portions of the Software.
+
+//THE SOFTWARE IS PROVIDED "AS IS", WITHOUT WARRANTY OF ANY KIND, EXPRESS OR
+//IMPLIED, INCLUDING BUT NOT LIMITED TO THE WARRANTIES OF MERCHANTABILITY,
+//FITNESS FOR A PARTICULAR PURPOSE AND NONINFRINGEMENT. IN NO EVENT SHALL THE
+//AUTHORS OR COPYRIGHT HOLDERS BE LIABLE FOR ANY CLAIM, DAMAGES OR OTHER
+//LIABILITY, WHETHER IN AN ACTION OF CONTRACT, TORT OR OTHERWISE, ARISING FROM,
+//OUT OF OR IN CONNECTION WITH THE SOFTWARE OR THE USE OR OTHER DEALINGS IN
+//THE SOFTWARE.
+
+using System;
+using System.IO;
+using System.Linq;
+using System.Collections.Generic;
+using System.Text;
+using System.Net;
+using System.Reflection;
+using System.Reflection.Emit;
+
+using CookComputing.XmlRpc;
+
+using Bugzilla.Utils;
+using Bugzilla.Proxies.Bug;
+using Bugzilla.Proxies.Bug.Params;
+using Bugzilla.Proxies.Bug.Responses;
+using Bugzilla.Proxies.Bugzilla;
+using Bugzilla.Proxies.Bugzilla.Responses;
+using Bugzilla.Proxies.User;
+using Bugzilla.Proxies.User.Params;
+using Bugzilla.Proxies.User.Responses;
+using Bugzilla.Proxies.Product;
+using Bugzilla.Proxies.Product.Responses;
+using Bugzilla.Proxies.Product.Params;
+using Bugzilla.Proxies.Group;
+using Bugzilla.Proxies.Group.Params;
+using Bugzilla.Proxies.Group.Responses;
+
+namespace Bugzilla
+{
+  /// <summary>
+  /// Represents a connection to a remove Bugzilla server.
+  /// </summary>
+  public class BugzillaServer
+  {
+    /// <summary>
+    /// Host name of the server on which Bugzilla sits without any protocol info - i.e. "localhost" rather than
+    /// "http://localhost"
+    /// </summary>
+    private readonly string mHostName;
+
+    /// <summary>
+    /// Base path to the root Bugzilla landing page - i.e. http://localhost/bugzilla
+    /// </summary>
+    private readonly string mBugzillaBasePath;
+
+    /// <summary>
+    /// Complete URL to the XMLRPC.cgi script on the bugzilla server.
+    /// </summary>
+    private readonly string mURL;
+
+    /// <summary>
+    /// Proxy for interacting with bugs.
+    /// </summary>
+    private readonly IBugProxy mBugProxy;
+
+    /// <summary>
+    /// Proxy for interacting with users.
+    /// </summary>
+    private readonly IUserProxy mUserProxy;
+
+    /// <summary>
+    /// Proxy for interacting with the Bugzilla web service API.
+    /// </summary>
+    private readonly IBugzillaProxy mBugzillaProxy;
+
+    /// <summary>
+    /// Proxy for interacting with the product web service API.
+    /// </summary>
+    private readonly IProductProxy mProductProxy;
+
+    /// <summary>
+    /// Proxy for interacting with the group web service API.
+    /// </summary>
+    private readonly IGroupProxy mGroupProxy;
+
+    /// <summary>
+    /// Whether a user is logged in or not.
+    /// </summary>
+    private bool mLoggedIn;
+
+    /// <summary>
+    /// If the login's "remember" parameter was set, these are the login cookies.
+    /// </summary>
+    private CookieCollection mLoginCookies;
+
+    /// <summary>
+    /// Series of dymamically created types used when creating new bugs.
+    /// </summary>
+    /// <remarks>The key is the hash code of all custom fields contained within the type, the value is the dynamically
+    /// generated type containing a field within the type for each custom field.</remarks>
+    private Dictionary<int, Type> mCreateBugTypes;
+
+    /// <summary>
+    /// The type of each custom field which can be set on a bug keyed off the field name.
+    /// </summary>
+    private List<BugCustomField> mCustomFieldTemplate;
+
+    /// <summary>
+    /// Max length of a product name.
+    /// </summary>
+    private const int ProductNameMaxLength = 64;
+
+    #region Public Methods
+
+    /// <summary>
+    /// Creates a new instance and logs the specified user into the remote server.
+    /// </summary>
+    /// <param name="hostName">Host containing the bugzilla server.</param>
+    /// <param name="path">The path on the host to the Bugzilla installation.</param>
+    /// <param name="userName">Username to log in with.</param>
+    /// <param name="password">Password for the specified user.</param>
+    /// <param name="remember">Whether the login cookies should expire with the session or not.</param>
+    /// <remarks>Calls <see cref="Login"/> with the specified username and password.</remarks>
+    public BugzillaServer(string hostName, string path, string userName, string password, bool remember) : this(hostName, path, null)
+    {
+      Login(userName, password, remember);
+      FetchCustomFieldDetails();
+    }
+
+    /// <summary>
+    /// Overloaded constructor to be used when a login isn't required.
+    /// </summary>
+    /// <param name="hostName">Host containing the bugzilla server.</param>
+    /// <param name="path">The path on the host to the Bugzilla installation.</param>
+    /// <param name="loginCookies">Any previously saved login details from a previous session to re-use to avoid having to login again.</param>
+    /// <exception cref="ArgumentNullException"><paramref name="hostName"/> is null or empty.</exception>
+    public BugzillaServer(string hostName, string path, CookieCollection loginCookies)
+    {
+      if (string.IsNullOrEmpty(hostName))
+        throw new ArgumentNullException("hostName");
+
+      mHostName = hostName;
+
+      if (!string.IsNullOrEmpty(path))
+        mBugzillaBasePath = string.Format(@"http://{0}/{1}", hostName, path);
+      else
+        mBugzillaBasePath = string.Format(@"http://{0}", hostName);
+
+      mURL = string.Format("{0}/xmlrpc.cgi", mBugzillaBasePath);
+      mBugProxy = XmlRpcProxyGen.Create<IBugProxy>();
+      mUserProxy = XmlRpcProxyGen.Create<IUserProxy>();
+      mBugzillaProxy = XmlRpcProxyGen.Create<IBugzillaProxy>();
+      mProductProxy = XmlRpcProxyGen.Create<IProductProxy>();
+      mGroupProxy = XmlRpcProxyGen.Create<IGroupProxy>();
+      mCreateBugTypes = new Dictionary<int, Type>();
+
+#if DEBUG
+
+      RequestResponseTracer tracer = new RequestResponseTracer();
+      tracer.Attach(mBugProxy);
+      tracer.Attach(mUserProxy);
+      tracer.Attach(mBugzillaProxy);
+      tracer.Attach(mProductProxy);
+      tracer.Attach(mGroupProxy);
+
+#endif
+
+      mBugProxy.Url = mURL;
+      mUserProxy.Url = mURL;
+      mBugzillaProxy.Url = mURL;
+      mProductProxy.Url = mURL;
+      mGroupProxy.Url = mURL;
+
+      if (loginCookies != null)
+      {
+        mLoggedIn = true;
+        SetProxyCookies(loginCookies);
+        FetchCustomFieldDetails();
+      }
+    }
+
+    /// <summary>
+    /// Logs a user into the Bugzilla server.
+    /// </summary>
+    /// <param name="userName">Username to log in with.</param>
+    /// <param name="password">Password for the specified user.</param>
+    /// <param name="remember">Whether the login cookies should expire with the session or not.</param>
+    /// <returns>The ID of the user logged in.</returns>
+    /// <exception cref="InvalidOperationException">A user is already logged in.</exception>
+    /// <exception cref="ArgumentNullException"><paramref name="userName"/> or <paramref name="password"/> was null or blank.</exception>
+    /// <exception cref="InvalidLoginDetailsException">Invalid username and/or password specified.</exception>
+    /// <exception cref="DisabledAccountException">Specified account has been disabled.</exception>
+    /// <exception cref="ExpiredPasswordException">User for the specified account has requested to change their password.</exception>
+    public int Login(string userName, string password, bool remember)
+    {
+      if (string.IsNullOrEmpty(userName))
+        throw new ArgumentNullException("userName");
+
+      if (string.IsNullOrEmpty(password))
+        throw new ArgumentNullException("password");
+
+      if (mLoggedIn)
+        throw new InvalidOperationException("Already logged in.");
+
+      try
+      {
+        //Log the user in and pass the session cookie over to the other proxies
+        UserIDResponse resp = mUserProxy.Login(new LoginParam { LoginName = userName, Password = password, Remember = remember });
+        mLoggedIn = true;
+
+        mLoginCookies = mUserProxy.CookieContainer.GetCookies(new Uri(mBugzillaBasePath));
+        SetProxyCookies(mLoginCookies);
+
+        return resp.Id;
+      }
+      catch (XmlRpcFaultException e)
+      {
+        switch (e.FaultCode)
+        {
+          case (int)UserProxyErrorCodes.InvalidUserNamePassword:
+            throw new InvalidLoginDetailsException();
+
+          case (int)UserProxyErrorCodes.AccountDisabled:
+            throw new DisabledAccountException();
+
+          case (int)UserProxyErrorCodes.PasswordExpired:
+            throw new ExpiredPasswordException();
+
+          default:
+            throw new BugzillaException(string.Format("Error logging in. Details: {0}", e.Message));
+        }
+      }
+    }
+
+    /// <summary>
+    /// Logs out the currently logged in user.
+    /// </summary>
+    /// <remarks>No-op if no-one is currently logged in.</remarks>
+    public void Logout()
+    {
+      if (mLoggedIn)
+      {
+        mUserProxy.Logout();
+        mLoggedIn = false;
+      }
+    }
+
+    /// <summary>
+    /// Gets details of a particular product by its ID.
+    /// </summary>
+    /// <param name="productId">ID of the product to query for.</param>
+    /// <returns>Details for the requested product or null if no product exists with the specified ID.</returns>
+    public Product GetProduct(int productId)
+    {
+      return GetProducts(new int[] { productId }).FirstOrDefault();
+    }
+
+    /// <summary>
+    /// Queries for a set of products based on their IDs.
+    /// </summary>
+    /// <param name="productIds">roduct IDs to query for.</param>
+    /// <returns>A sequence of product details for each requested product.</returns>
+    public IEnumerable<Product> GetProducts(IEnumerable<int> productIds)
+    {
+      GetProductsParams prodParams = new GetProductsParams();
+      prodParams.Ids = productIds.ToArray();
+
+      GetProductsResponse response = mProductProxy.GetProducts(prodParams);
+      return response.Products.Select((dets) => new Product(dets)).ToList();
+    }
+
+    /// <summary>
+    /// Get the details of all the fields which can be set on a bug.
+    /// </summary>
+    /// <returns>Details of those fields which can be set on a bug.</returns>
+    public IEnumerable<BugFieldDetails> GetBugFields()
+    {
+      //Only interested in the name, whether the field is custom or not and the type.
+      GetFieldsParam getFieldsParam = new GetFieldsParam();
+
+      try
+      {
+        GetFieldsResponse getFieldsResp = mBugProxy.GetValidFields(getFieldsParam);
+
+        List<BugFieldDetails> fields = new List<BugFieldDetails>();
+
+        foreach (Proxies.Bug.Responses.BugField field in getFieldsResp.Fields)
+          fields.Add(new BugFieldDetails(field));
+
+        return fields;
+      }
+      catch (XmlRpcFaultException e)
+      {
+        throw new BugzillaException(string.Format("Error attempting to get fields for bug. Details: {0}", e.FaultString));
+      }
+    }
+
+    /// <summary>
+    /// Creates a new user.
+    /// </summary>
+    /// <param name="email">Email address of the new user (required).</param>
+    /// <param name="password">Password for the new user (optional).</param>
+    /// <param name="fullName">Full name of the new user (optional).</param>
+    /// <returns>The ID of the newly created user.</returns>
+    /// <exception cref="DuplicateAccountException">An account already exists with the specified email address.</exception>
+    /// <exception cref="IllegalEmailAddressException">An illegal email address was specified or account creation is disabled.</exception>
+    /// <exception cref="PasswordTooShortException">The length of the password is too short.</exception>
+    public int CreateUser(string email, string password, string fullName)
+    {
+      if (string.IsNullOrEmpty(email))
+        throw new ArgumentNullException("email");
+
+      CreateUserParams newUserParams = new CreateUserParams();
+      newUserParams.Email = email;
+      newUserParams.Password = password;
+      newUserParams.FullName = fullName;
+
+      try
+      {
+        UserIDResponse resp = mUserProxy.CreateNewUser(newUserParams);
+        return resp.Id;
+      }
+      catch (XmlRpcFaultException e)
+      {
+        switch (e.FaultCode)
+        {
+          case (int)UserProxyErrorCodes.AccountAlreadyExists:
+            throw new DuplicateAccountException();
+
+          case (int)UserProxyErrorCodes.IllegalEmailAddress:
+            throw new IllegalEmailAddressException();
+
+          case (int)UserProxyErrorCodes.PasswordTooShort:
+            throw new PasswordTooShortException();
+
+          default:
+            throw new BugzillaException(string.Format("Error creating new user. Details: {0}", e.Message));
+        }
+      }
+    }
+
+    /// <summary>
+    /// Searches for users which matches any of the specified search parameters.
+    /// </summary>
+    /// <param name="groupIds">IDs of any group the users belongs to.</param>
+    /// <param name="groupNames">Names of any group the users belongs to.</param>
+    /// <param name="ids">IDs of the users.</param>
+    /// <param name="loginNames">Login names of the users to find.</param>
+    /// <param name="userMatches">User match strings - login or real names to match on.</param>
+    /// <param name="includeDisabled">Whether to include disabled users in the search results.</param>
+    /// <returns>A sequence of user details which matches any of the specified search parameters.</returns>
+    /// <remarks>At least one of <paramref name="ids"/>, <paramref name="loginNames"/> or <paramref name="userMatches"/>
+    /// must be non-null and have at least one value.</remarks>
+    /// <exception cref="ArgumentException"><paramref name="ids"/>, <paramref name="loginNames"/> 
+    /// or <paramref name="userMatches"/> are all null or have no values.</exception>
+    /// <exception cref="InvalidLoginOrGroupNameException">One or more user IDs or group names specified is invalid.</exception>
+    /// <exception cref="UserAccessDeniedException">One or more of the requested users are not accessible to the currently logged in user.</exception>
+    /// <exception cref="InvalidOperationException">Logged out users cannot use the <paramref name="userMatches"/> functionality.</exception>
+    public IEnumerable<User> SearchUsers(IEnumerable<int> groupIds, 
+                                         IEnumerable<string> groupNames, 
+                                         IEnumerable<int> ids, 
+                                         IEnumerable<string> loginNames, 
+                                         IEnumerable<string> userMatches, 
+                                         bool includeDisabled)
+    {
+      //Bugzilla requires that at least one of these be set.
+      if ((ids == null 
+           || ids.Count() == 0)
+          && (loginNames == null 
+             || loginNames.Count() == 0)
+          && (userMatches == null 
+             || userMatches.Count() == 0))
+        throw new ArgumentException("At least one user ID, login name or user match must be specified.");
+
+      GetUserParams searchParams = new GetUserParams();
+      searchParams.GroupIds = ConvertIEnumerableToArray(groupIds);
+      searchParams.Groups = ConvertIEnumerableToArray(groupNames);
+      searchParams.Ids = ConvertIEnumerableToArray(ids);
+      searchParams.IncludeDisabled = includeDisabled;
+      searchParams.Names = ConvertIEnumerableToArray(loginNames);
+      searchParams.UserMatches = ConvertIEnumerableToArray(userMatches);
+
+      try
+      {
+        return mUserProxy.GetUserDetails(searchParams).Users.Select((dets) => new User(dets)).ToList();
+      }
+      catch (XmlRpcFaultException e)
+      {
+        switch (e.FaultCode)
+        {
+          case (int)UserProxyErrorCodes.BadLoginOrGroupName:
+            throw new InvalidLoginOrGroupNameException();
+
+          case (int)UserProxyErrorCodes.AuthorisationRequired:
+            throw new UserAccessDeniedException();
+
+          case (int)UserProxyErrorCodes.UserMatchingDenied:
+            throw new InvalidOperationException(e.FaultString);
+
+          default:
+            throw new BugzillaException(string.Format("Error searching users. Details: {0}", e.Message));
+        }
+      }
+    }
+
+    /// <summary>
+    /// Searches for bugs which matches a set of search criteria.
+    /// </summary>
+    /// <param name="aliases">Aliases to match on.</param>
+    /// <param name="assignedTo">Username of the person assigned to the bugs.</param>
+    /// <param name="components">Components to search on.</param>
+    /// <param name="reporters">Login names of the people who reported the bugs.</param>
+    /// <param name="ids">Bug IDs to search on.</param>
+    /// <param name="operatingSystems">Operating systems to search on.</param>
+    /// <param name="platforms">Platforms to search on.</param>
+    /// <param name="priorities">Bug priorities to search on.</param>
+    /// <param name="products">Products to search on.</param>
+    /// <param name="resolutions">Resolutions to search on.</param>
+    /// <param name="severities">Severities to search on.</param>
+    /// <param name="statuses">Statuses to search on.</param>
+    /// <param name="summaries">Summary text to search for - full matches only, not partial matching.</param>
+    /// <param name="targetMilestones">Target milestones to search on.</param>
+    /// <param name="qaContacts">QA contact usernames to search on.</param>
+    /// <param name="urls">See also URLs to search on.</param>
+    /// <param name="versions">Versions to search on.</param>
+    /// <param name="statusWhiteboard">Status whiteboard text to match on.</param>
+    /// <param name="creationTime">Search for bugs created after this date.</param>
+    /// <param name="lastChangeTime">Search for bugs modified after this date.</param>
+    /// <param name="limit">Restricts the search results to this number of results. </param>
+    /// <param name="offset">Starting position .</param>
+    /// <returns>
+    /// <para>A set of bugs which matches <b>any</b> of the specified criteria.</para>
+    /// <para>For the <paramref name="summaries"/> and <paramref name="statusWhiteboard"/> parameters, strings are not
+    /// split on spaces.</para>
+    /// </returns>
+    /// <remarks>Only bugs visible to the currently logged in user (if any) will be included in the search results.</remarks>
+    public IEnumerable<Bug> SearchBugs(IEnumerable<string> aliases,
+                                       IEnumerable<string> assignedTo,
+                                       IEnumerable<string> components,
+                                       IEnumerable<string> reporters,
+                                       IEnumerable<int> ids,
+                                       IEnumerable<string> operatingSystems,
+                                       IEnumerable<string> platforms,
+                                       IEnumerable<string> priorities,
+                                       IEnumerable<string> products,
+                                       IEnumerable<string> resolutions,
+                                       IEnumerable<string> severities,
+                                       IEnumerable<string> statuses,
+                                       IEnumerable<string> summaries,
+                                       IEnumerable<string> targetMilestones,
+                                       IEnumerable<string> qaContacts,
+                                       IEnumerable<string> urls,
+                                       IEnumerable<string> versions,
+                                       IEnumerable<string> statusWhiteboard,
+                                       DateTime? creationTime,
+                                       DateTime? lastChangeTime,
+                                       int limit,
+                                       int offset)
+    {
+      try
+      {
+        BugSearchParam searchParams = new BugSearchParam();
+        searchParams.Alias = ConvertIEnumerableToArray(aliases);
+        searchParams.AssignedTo = ConvertIEnumerableToArray(assignedTo);
+        searchParams.Component = ConvertIEnumerableToArray(components);
+        searchParams.Creator = ConvertIEnumerableToArray(reporters);
+        searchParams.Id = ConvertIEnumerableToArray(ids);
+        searchParams.OperatingSystem = ConvertIEnumerableToArray(operatingSystems);
+        searchParams.Platform = ConvertIEnumerableToArray(platforms);
+        searchParams.Priority = ConvertIEnumerableToArray(priorities);
+        searchParams.Product = ConvertIEnumerableToArray(products);
+        searchParams.Resolution = ConvertIEnumerableToArray(resolutions);
+        searchParams.Severity = ConvertIEnumerableToArray(severities);
+        searchParams.Status = ConvertIEnumerableToArray(statuses);
+        searchParams.Summary = ConvertIEnumerableToArray(summaries);
+        searchParams.TargetMilestone = ConvertIEnumerableToArray(targetMilestones);
+        searchParams.QAContact = ConvertIEnumerableToArray(qaContacts);
+        searchParams.Url = ConvertIEnumerableToArray(urls);
+        searchParams.Version = ConvertIEnumerableToArray(versions);
+        searchParams.Whiteboard = ConvertIEnumerableToArray(statusWhiteboard);
+
+        if (creationTime.HasValue)
+          searchParams.CreationTime = creationTime.Value;
+
+        if (lastChangeTime.HasValue)
+          searchParams.LastChangeTime = lastChangeTime.Value;
+
+        searchParams.Limit = limit;
+        searchParams.Offset = offset;
+
+        BugSearchResponse resp = mBugProxy.Search(searchParams);
+        return resp.Bugs.Select(info => new Bug(info, mBugProxy, GetCustomFieldValuesForBug(info)));
+      }
+      catch (XmlRpcFaultException e)
+      {
+        throw new BugzillaException(string.Format("Error searching for bugs. Details: {0}", e.Message));
+      }
+    }
+
+    /// <summary>
+    /// Sends an invitation email to the specified email address with a link to create a new account.
+    /// </summary>
+    /// <param name="email">Email address to send the invitation to.</param>
+    /// /// <exception cref="DuplicateAccountException">An account already exists with the specified email address.</exception>
+    /// <exception cref="IllegalEmailAddressException">An illegal email address was specified or account creation is disabled.</exception>
+    public void OfferNewUserAccount(string email)
+    {
+      if(string.IsNullOrEmpty(email))
+        throw new ArgumentNullException("email");
+
+      try
+      {
+        mUserProxy.OfferAccountByEmail(new OfferAccountParam() { Email = email });
+      }
+      catch(XmlRpcFaultException e)
+      {
+        switch(e.FaultCode)
+        {
+          case (int)UserProxyErrorCodes.AccountAlreadyExists:
+            throw new DuplicateAccountException();
+
+          case (int)UserProxyErrorCodes.IllegalEmailAddress:
+            throw new IllegalEmailAddressException();
+
+          default:
+            throw new BugzillaException(string.Format("Error offering new user account by email. Details: {0}", e.Message));
+        }
+      }
+    }
+
+    /// <summary>
+    /// Creates one or bug instance with the specified ids.
+    /// </summary>
+    /// <param name="ids">IDs of the bug instances to fetch/create.</param>
+    /// <returns>A bug instance for the specified ID.</returns>
+    /// <exception cref="ArgumentNullException"><paramref name="ids"/> is <code>null</code>.</exception>
+    /// <exception cref="InvalidOperationException">Attempted to fetch details of the bug from the remote server when a user isn't logged in.</exception>
+    /// <exception cref="ArgumentException">No bug exists with the specified ID.</exception>
+    /// <exception cref="BugAccessDeniedException">Requested bug is inaccessible to the current user.</exception>
+    /// <exception cref="BugzillaException">Unknown error querying for the requested bugs.</exception>
+    public IEnumerable<Bug> GetBugs(IEnumerable<int> ids)
+    {
+      //Someone must be logged in to fetch bug details from the server
+      if (!mLoggedIn)
+        throw new InvalidOperationException("A user must be logged in before getting bug details from remote server.");
+
+      if (ids == null)
+        throw new ArgumentNullException("ids");
+
+      GetBugParams getParams = new GetBugParams();
+      getParams.IDsOrAliases = ids.Select(id => id.ToString()).ToArray();
+      getParams.Permissive = false;
+
+      try
+      {
+        GetBugsResponse resp = mBugProxy.GetBugs(getParams);
+        List<Bug> bugs = new List<Bug>();
+
+        foreach (var info in resp.Bugs)
+          bugs.Add(new Bug(info, mBugProxy, GetCustomFieldValuesForBug(info)));
+
+        return bugs;
+      }
+      catch (XmlRpcFaultException e)
+      {
+        switch (e.FaultCode)
+        {
+          case 101:
+            throw new ArgumentException(e.FaultString);
+
+          case 102:
+            throw new BugAccessDeniedException(e.FaultString);
+
+          default:
+            throw new BugzillaException(string.Format("Error getting bug(s) details. Details: {0}", e.FaultString));
+        }
+      }
+    }
+
+    /// <summary>
+    /// Creates a new bug.
+    /// </summary>
+    /// <param name="product">The name of the product the bug is being filed against. Required.</param>
+    /// <param name="component">The name of a component in the specified product. Required.</param>
+    /// <param name="summary">A brief description of the bug being filed. Required.</param>
+    /// <param name="version">The version of the specified product the bug was found in. Required.</param>
+    /// <param name="description">The initial description for this bug.</param>
+    /// <param name="operatingSystem">The operating system the bug was discovered on.</param>
+    /// <param name="platform">What type of hardware the bug was experienced on.</param>
+    /// <param name="priority">What order the bug should be fixed by the assignee.</param>
+    /// <param name="severity">How severe the bug is.</param>
+    /// <param name="alias">A unique alias for the bug used to refer to it by instead of its ID.</param>
+    /// <param name="assignedTo">Who to assign the bug to.</param>
+    /// <param name="ccList">User names to CC on the bug.</param>
+    /// <param name="initialCommentPrivate">Whether the initial comment added to the bug is private or public.</param>
+    /// <param name="groups">Which groups to put this bug into.</param>
+    /// <param name="qaContact">The QA contact for the bug if the default QA contact is not to be used.</param>
+    /// <param name="status">The status that this bug should start out as.</param>
+    /// <param name="targetMilestone">A valid target milestone for the specified product.</param>
+    /// <param name="dependsOnBugIDs">IDs of any bugs this bug depends on.</param>
+    /// <param name="blockedBugIDs">IDs of any bugs this bug blocks.</param>
+    /// <param name="estimate">Estimate of how long the bug will take to fix in hours.</param>
+    /// <param name="deadline">Deadline date for fixing the bug.</param>
+    /// <param name="url">URL for the bug.</param>
+    /// <param name="customFields">Set of custom fields to set on the new bug. The key is the field name and the value 
+    /// the field's value.</param>
+    /// <exception cref="ArgumentNullException"><paramref name="product"/>, <paramref name="component"/>, 
+    /// <paramref name="summary"/> or <paramref name="version"/> is null or a blank string.</exception>
+    /// <exception cref="ArgumentException"><paramref name="description"/> is longer than 65535 characters.</exception>
+    /// <exception cref="FieldCannotBeBlankException">No value was provided for a field which cannot be blank.
+    /// Details of which field will be provided in the exception message.</exception>
+    /// <exception cref="InvalidFieldValueException">An invalid field name was specified. Details of which field will be in 
+    /// the exception message.</exception>
+    /// <exception cref="InvalidNewBugAliasException">The alias specified for the new bug was invalid in some way. Details of 
+    /// why will be in the exception message.</exception>
+    /// <exception cref="InvalidProductException">Specified product does not exist or is inaccessible.</exception>
+    /// <exception cref="CyclicBugDependenciesException">One or more of the bugs specified in <paramref name="dependsOnBugIDs"/> or
+    /// <paramref name="blockedBugIDs"/> would create a cyclic dependency.</exception>
+    /// <exception cref="GroupRestrictionDeniedException">One or more of the groups specified in <paramref name="groups"/> 
+    /// does not exist or is inaccessible.</exception>
+    /// <exception cref="InvalidUserException">The user name for the assignee, QA contact or a user in the CC list is invalid. 
+    /// Additional details of which will be in the exception message.</exception>
+    /// <exception cref="InvalidCustomFieldNameException">One of the field names in <paramref name="customFields"/> is invalid. 
+    /// Additional details will be in the exception message</exception>
+    /// <returns>The ID of the newly created bug.</returns>
+    public int CreateBug(string product, 
+                         string component, 
+                         string summary, 
+                         string version, 
+                         string description,
+                         string operatingSystem, 
+                         string platform, 
+                         string priority, 
+                         string severity, 
+                         string alias,
+                         string assignedTo, 
+                         IEnumerable<string> ccList, 
+                         bool initialCommentPrivate, 
+                         IEnumerable<string> groups, 
+                         string qaContact, 
+                         string status, 
+                         string targetMilestone,
+                         IEnumerable<int> dependsOnBugIDs,
+                         IEnumerable<int> blockedBugIDs,
+                         double? estimate,
+                         DateTime? deadline,
+                         string url,
+                         BugCustomFields customFields)
+    {
+      //Check that required parameters have a value
+      if (string.IsNullOrEmpty(product))
+        throw new ArgumentNullException("product");
+
+      if(string.IsNullOrEmpty(component))
+        throw new ArgumentNullException("component");
+
+      if(string.IsNullOrEmpty(summary))
+        throw new ArgumentNullException("summary");
+
+      if (string.IsNullOrEmpty(version))
+        throw new ArgumentNullException("version");
+
+      //Description must be less than 65636 
+      if (description != null && description.Length > ushort.MaxValue)
+        throw new ArgumentException("Description must be less than 65535 characters.");
+
+      //Create a type to pass to the proxy based on any custom fields we have and set the common fields.
+      CreateBugParams createParams = BugCreateUpdateParamsFactory.Instance.GetCreateBugParamsTypeInstance(customFields);
+      createParams.Product = product;
+      createParams.Component = component;
+      createParams.Summary = summary;
+      createParams.Version = version;
+      createParams.Description = description;
+      createParams.OperatingSystem = operatingSystem;
+      createParams.Platform = platform;
+      createParams.Priority = priority;
+      createParams.Severity = severity;
+      createParams.Alias = alias;
+      createParams.AssignedTo = assignedTo;
+      createParams.IsCommentPrivate = initialCommentPrivate;
+      createParams.QAContact = qaContact;
+      createParams.Status = status;
+      createParams.TargetMilestone = targetMilestone;
+      createParams.EstimatedTime = estimate;
+      createParams.URL = url;
+      createParams.CCList = ConvertIEnumerableToArray(ccList);
+      createParams.Groups = ConvertIEnumerableToArray(groups);
+      createParams.DependsOn = ConvertIEnumerableToArray(dependsOnBugIDs);
+      createParams.Blocks = ConvertIEnumerableToArray(blockedBugIDs);
+
+      if(deadline != null)
+        createParams.Deadline = deadline.Value.ToString("yyyy-MM-dd");
+
+      //Set any custom field values
+      if (customFields != null)
+      {
+        Type createParamsType = createParams.GetType();
+
+        foreach (BugCustomField customField in customFields)
+          createParamsType.GetField(customField.FieldName).SetValue(createParams, customField.FieldValue);
+      }
+
+      try
+      {
+        CreateBugResponse resp = mBugProxy.CreateNewBug(createParams);
+        return resp.Id;
+      }
+      catch (XmlRpcFaultException e)
+      {
+        switch(e.FaultCode)
+        {
+          case 50:
+            throw new FieldCannotBeBlankException(e.FaultString);
+
+          case 51:
+          case 104:
+            throw new InvalidFieldValueException(e.FaultString);
+
+          case 53:
+            throw new InvalidCustomFieldNameException(e.FaultString);
+
+          case 103:
+            throw new InvalidNewBugAliasException(e.FaultString);
+
+          case 106:
+            throw new InvalidProductException(e.FaultString);
+
+          case 116:
+            throw new CyclicBugDependenciesException(e.FaultString);
+
+          case 120:
+            throw new GroupRestrictionDeniedException();
+
+          case 504:
+            throw new InvalidUserException(e.FaultString);
+
+          default:
+            throw new BugzillaException(string.Format("Error creating new bug. Details: {0}", e.Message));
+        }
+      }
+    }
+
+    /// <summary>
+    /// Adds an attachment to multiple bugs in a single operation.
+    /// </summary>
+    /// <param name="idsOrAliases">IDs and/or aliases of bugs to add the attachment to.</param>
+    /// <param name="fileName">Name of the file to attach.</param>
+    /// <param name="summary">Short summary text of the attachment. Mandatory</param>
+    /// <param name="comment">Comment text to add along with the attachment.</param>
+    /// <param name="isPatch">Whether the attachment is a patch file or not.</param>
+    /// <param name="isPrivate">Whether the attachment should be private or not.</param>
+    /// <returns>Details of the newly created attachments.</returns>
+    /// <remarks>The MIME type will be automatically determined from either the extension of the file, or it's data..</remarks>
+    /// <exception cref="ArgumentNullException"><paramref name="fileName"/> is null or blank.</exception>
+    public IEnumerable<Attachment> AddAttachmentToBugs(IEnumerable<string> idsOrAliases,
+                                                       string fileName, 
+                                                       string summary, 
+                                                       string comment, 
+                                                       bool isPatch, 
+                                                       bool isPrivate)
+    {
+      if (string.IsNullOrEmpty(fileName))
+        throw new ArgumentNullException("fileName");
+
+      return AddAttachmentToBugs(idsOrAliases, 
+                                 File.ReadAllBytes(fileName), 
+                                 Path.GetFileName(fileName), 
+                                 summary,
+                                 MIMETypes.GetMIMEType(fileName), 
+                                 comment, isPatch, isPrivate);
+    }
+
+    /// <summary>
+    /// Adds an attachment to multiple bugs at once.
+    /// </summary>
+    /// <param name="idsOrAliases">Numeric IDs or aliases of the bugs to add the attachment to</param>
+    /// <param name="attachmentData">Data for the attachment. Mandatory.</param>
+    /// <param name="fileName">Name of the file to show in the UI.</param>
+    /// <param name="summary">Short summary text of the attachment. Mandatory</param>
+    /// <param name="mimeType">MIME type of the attachment. Mandatory</param>
+    /// <param name="comment">Comment text to add to each bug along with the attachment.</param>
+    /// <param name="isPatch">Whether the attachment is a patch file or not.</param>
+    /// <param name="isPrivate">Whether the attachment should be private or not.</param>
+    /// <returns>Details of the newly created attachments.</returns>
+    /// <exception cref="ArgumentNullException"><paramref name="attachmentData"/> not specified.</exception>
+    /// <exception cref="ArgumentNullException"><paramref name="summary"/> is null or blank.</exception>
+    /// <exception cref="ArgumentNullException"><paramref name="mimeType"/> is null or blank.</exception>
+    /// <exception cref="ArgumentNullException"><paramref name="idsOrAliases"/> is null.</exception>
+    /// <exception cref="AttachmentTooLargeException">Size of the attachment is too large.</exception>
+    /// <exception cref="InvalidMIMETypeException"><paramref name="mimeType"/> is invalid.</exception>
+    public IEnumerable<Attachment> AddAttachmentToBugs(IEnumerable<string> idsOrAliases,
+                                                       byte[] attachmentData, 
+                                                       string fileName, 
+                                                       string summary, 
+                                                       string mimeType,
+                                                       string comment, 
+                                                       bool isPatch, 
+                                                       bool isPrivate)
+    {
+      //Check that the required parameters are set
+      if (attachmentData == null)
+        throw new ArgumentNullException("attachmentData");
+
+      if (idsOrAliases == null)
+        throw new ArgumentNullException("idsOrAliases");
+
+      if (string.IsNullOrEmpty(summary))
+        throw new ArgumentNullException("summary");
+
+      if (string.IsNullOrEmpty(mimeType))
+        throw new ArgumentNullException("mimeType");
+
+      AddAttachmentParams attachmentParams = new AddAttachmentParams();
+      attachmentParams.Comment = comment;
+      attachmentParams.Data = attachmentData;
+      attachmentParams.FileName = fileName;
+      attachmentParams.IdsOrAliases = idsOrAliases.ToArray();
+      attachmentParams.IsPatch = isPatch;
+      attachmentParams.IsPrivate = isPrivate;
+      attachmentParams.MIMEType = mimeType;
+      attachmentParams.Summary = summary;
+
+      try
+      {
+        AddAttachmentResponse resp = mBugProxy.AddAttachment(attachmentParams);
+        List<Attachment> retColl = new List<Attachment>();
+
+        foreach (var attachmentID in resp.Attachments.Keys)
+          retColl.Add(new Attachment((XmlRpcStruct)resp.Attachments[attachmentID]));
+
+        return retColl;
+      }
+      catch (XmlRpcFaultException e)
+      {
+        switch (e.FaultCode)
+        {
+          case 600:
+            throw new AttachmentTooLargeException();
+
+          case 601:
+            throw new InvalidMIMETypeException(mimeType);
+
+          default:
+            throw new BugzillaException(string.Format("Error adding attachment to bug(s). Details: {0}", e.Message));
+        }
+      }
+    }
+
+    /// <summary>
+    /// Gets comments based on specific comment IDs.
+    /// </summary>
+    /// <param name="commentIDs">IDs of specific comments to get.</param>
+    /// <returns>Comment details for the requested comments.</returns>
+    /// <exception cref="ArgumentNullException"><paramref name="commentIDs"/> is null.</exception>
+    /// <exception cref="CommentAccessDeniedException">One or more of the requested comments are inaccessible to the current user.</exception>
+    /// <exception cref="ArgumentException">One or more invalid comment IDs specified.</exception>
+    public IEnumerable<Comment> GetComments(IEnumerable<int> commentIDs)
+    {
+      if (commentIDs == null)
+        throw new ArgumentNullException("commentIDs");
+
+      //Fill in the request params
+      GetCommentParams commentParams = new GetCommentParams();
+      commentParams.CommentIDs = ConvertIEnumerableToArray(commentIDs);
+
+      //Run the command on the server
+      try
+      {
+        GetCommentsResponse resp = mBugProxy.GetComments(commentParams);
+        List<Comment> comments = new List<Comment>();
+        
+        //Parse the comments collection
+        foreach (var commentID in resp.Comments.Keys)
+        {
+          Comment comm = new Comment((XmlRpcStruct)resp.Comments[commentID]);
+          comments.Add(comm);
+        }
+
+        return comments;
+      }
+      catch(XmlRpcFaultException e)
+      {
+        switch (e.FaultCode)
+        {
+          case 110:
+            throw new CommentAccessDeniedException();
+
+          case 111:
+            throw new ArgumentException(e.FaultString);
+
+          default:
+            throw new BugzillaException(string.Format("Error getting comments. Details: {0}", e.Message));
+        }
+      }
+    }
+
+    /// <summary>
+    /// Gets attachment based on the IDs of those attachments.
+    /// </summary>
+    /// <param name="attachmentIDs">IDs of particular attachment to fetch.</param>
+    /// <returns>Details for the requested attachments.</returns>
+    /// <exception cref="ArgumentNullException"><paramref name="attachmentIDs"/> is null.</exception>
+    /// <exception cref="InvalidBugIDOrAliasException">One or more invalid bug IDs/aliases specified.</exception>
+    /// <exception cref="BugAccessDeniedException">Current user does not have access one or more of the specified bugs.</exception>
+    /// <exception cref="AttachmentAccessDeniedException">One or more of the specified attachments are private but the current user is not in the "insiders" group.</exception>
+    public IEnumerable<Attachment> GetAttachments(IEnumerable<int> attachmentIDs)
+    {
+      if (attachmentIDs == null)
+        throw new ArgumentNullException("attachmentIDs");
+
+      //Fill in the request parameters
+      GetAttachmentsParam attachentParams = new GetAttachmentsParam();
+      attachentParams.AttachmentIDs = ConvertIEnumerableToArray(attachmentIDs);
+
+      try
+      {
+        GetAttachmentsResponse resp = mBugProxy.GetAttachments(attachentParams);
+        List<Attachment> attachments = new List<Attachment>();
+
+        //Parse the attachments collection
+        foreach (var attachmentID in resp.Attachments.Keys)
+        {
+          Attachment attachment = new Attachment((XmlRpcStruct)resp.Attachments[attachmentID]);
+          attachments.Add(attachment);
+        }
+
+        return attachments;
+      }
+      catch (XmlRpcFaultException e)
+      {
+        switch (e.FaultCode)
+        {
+          case 304:
+            throw new AttachmentAccessDeniedException();
+
+          default:
+            throw new BugzillaException(string.Format("Error getting attachments. Details: {0}", e.Message));
+        }
+      }
+    }
+
+    /// <summary>
+    /// Creates a new group.
+    /// </summary>
+    /// <param name="shortName">Short name of the group - must be unique.</param>
+    /// <param name="description">Description of the group.</param>
+    /// <param name="userRegExp">A regular expression. Any user whose Bugzilla username matches this regular expression will automatically be granted membership in this group.</param>
+    /// <param name="isActive"><code>true</code> if this group can be used for bugs, <code>false</code> if this is a group that will only contain users and no bugs will be restricted to it.</param>
+    /// <param name="iconURL">A URL pointing to a small icon used to identify the group.</param>
+    /// <exception cref="DuplicateGroupNameException">Attemped to create a group with a duplicate name.</exception>
+    /// <exception cref="InvalidGroupRegExpException">Invalid user regular expression specified.</exception>
+    /// <exception cref="BugzillaException">Unknown server error when creating the new group.</exception>
+    /// <returns>The ID of the new group.</returns>
+    public int CreateGroup(string shortName, string description, string userRegExp, bool isActive, string iconURL)
+    {
+      if (string.IsNullOrEmpty(shortName))
+        throw new ArgumentNullException("shortName");
+
+      if (string.IsNullOrEmpty(description))
+        throw new ArgumentNullException("description");
+
+      CreateGroupParams createParams = new CreateGroupParams();
+      createParams.ShortName = shortName;
+      createParams.Description = description;
+      createParams.UserRegularExpression = userRegExp;
+      createParams.IsActive = isActive;
+      createParams.IconURL = iconURL;
+
+      try
+      {
+        CreateGroupResponse resp = mGroupProxy.CreateGroup(createParams);
+        return resp.GroupID;
+      }
+      catch(XmlRpcFaultException e)
+      {
+        switch(e.FaultCode)
+        {
+          case 801:
+            throw new DuplicateGroupNameException(e.FaultString);
+
+          case 803:
+            throw new InvalidGroupRegExpException(e.FaultString);
+
+          default:
+            throw new BugzillaException(string.Format("Error creating group. Details: {0}", e.FaultString));
+        }
+      }
+    }
+
+    /// <summary>
+    /// Creates a new product.
+    /// </summary>
+    /// <param name="name">Name of the product.</param>
+    /// <param name="description">Description of the product.</param>
+    /// <param name="defaultVersion">Default version for the product.</param>
+    /// <param name="hasUnconfirmedStatus">Whether the product has the UNCONFIRMED status or not.</param>
+    /// <param name="classification">The name of the Classification which contains this product.</param>
+    /// <param name="defaultMilestone">The default milestone for this product.</param>
+    /// <param name="openForBugEntry">Whether the product allows new bugs to be recorded against it or not.</param>
+    /// <param name="createChartSeries">Whether to create new chart series for the product.</param>
+    /// <exception cref="ArgumentNullException"><paramref name="name"/>, <paramref name="description"/> or <paramref name="defaultVersion"/> is null or blank.</exception>
+    /// <exception cref="ArgumentException"><paramref name="name"/> exceeds the max length.</exception>
+    /// <exception cref="InvalidClassificationException"><paramref name="classification"/> does not exist.></exception>
+    /// <exception cref="DuplicateProductNameException">A product already exists with <paramref name="name"/></exception>
+    /// <exception cref="BugzillaException">Unknown server error creating the new product.</exception>
+    /// <returns>ID of the newly created product.</returns>
+    public int CreateProduct(string name, 
+                             string description, 
+                             string defaultVersion, 
+                             bool hasUnconfirmedStatus, 
+                             string classification,
+                             string defaultMilestone, 
+                             bool openForBugEntry, 
+                             bool createChartSeries)
+    {
+      //Name is required
+      if (string.IsNullOrEmpty(name))
+        throw new ArgumentNullException("name");
+      else if(name.Length > ProductNameMaxLength)
+        throw new ArgumentException(string.Format("Product name cannot exceed {0} characters.", ProductNameMaxLength));
+
+      //Description is required
+      if (string.IsNullOrEmpty(description))
+        throw new ArgumentNullException("description");
+
+      //Default version is required
+      if (string.IsNullOrEmpty(defaultVersion))
+        throw new ArgumentNullException("defaultVersion");
+
+      CreateProductParams createParams = new CreateProductParams();
+      createParams.Classification = classification;
+      createParams.CreateChartSeries = createChartSeries;
+      createParams.DefaultMilestone = defaultMilestone;
+      createParams.DefaultVersion = defaultVersion;
+      createParams.Description = description;
+      createParams.HasUnconfirmedStatus = hasUnconfirmedStatus;
+      createParams.IsOpenForBugEntry = openForBugEntry;
+      createParams.Name = name;
+      
+      try
+      {
+        CreateProductResponse resp = mProductProxy.CreateProduct(createParams);
+        return resp.ID;
+      }
+      catch(XmlRpcFaultException e)
+      {
+        switch(e.FaultCode)
+        {
+          case 51:
+            throw new InvalidClassificationException(e.FaultString);
+
+          case 702:
+            throw new DuplicateProductNameException(e.FaultString);
+
+          default:
+            throw new BugzillaException(string.Format("Error creating product. Details: {0}", e.FaultString));
+        }
+      }
+    }
+
+    #endregion
+
+    #region Private Methods
+
+    /// <summary>
+    /// Helper method which converts a generic IEnumerable into an array of equivalent type or <code>null</code>/>
+    /// </summary>
+    /// <typeparam name="T">Type of the returned array.</typeparam>
+    /// <param name="val">Sequence to convert to an array.</param>
+    /// <returns><code>null</code>, if <paramref name="val"/> is <code>null</code>, otherwise an array containing <paramref name="val"/>'s elements.</returns>
+    private T[] ConvertIEnumerableToArray<T>(IEnumerable<T> val)
+    {
+      if (val == null)
+        return null;
+
+      return val.ToArray();
+    }
+
+    /// <summary>
+    /// Fetches details of allowable custom fields from the remote server.
+    /// </summary>
+    private void FetchCustomFieldDetails()
+    {
+      //Only interested in the name, whether the field is custom or not and the type.
+      GetFieldsParam getFieldsParam = new GetFieldsParam();
+      getFieldsParam.IncludeFields = new string[] { "type", "is_custom", "name" };
+
+      GetFieldsResponse getFieldsResp = mBugProxy.GetValidFields(getFieldsParam);
+      mCustomFieldTemplate = new List<BugCustomField>();
+
+      foreach (var field in getFieldsResp.Fields)
+      {
+        if (field.IsCustomField)
+          mCustomFieldTemplate.Add(new BugCustomField(field.InternalName, (BugFieldDetails.BugFieldType)field.Type));
+      }
+    }
+
+    /// <summary>
+    /// Gets a set of bug custom field instances initialised to each field's value.
+    /// </summary>
+    /// <param name="bugFieldInfo">Bug field values to extract the custom field values from.</param>
+    /// <returns>A <see cref="BugCustomFields"/> instance populated with each custom field's details.</returns>
+    private BugCustomFields GetCustomFieldValuesForBug(XmlRpcStruct bugFieldInfo)
+    {
+      List<BugCustomField> customFields = new List<BugCustomField>();
+
+      foreach (BugCustomField customField in mCustomFieldTemplate)
+        customFields.Add(new BugCustomField(customField.FieldName, 
+                                            customField.FieldType, 
+                                            bugFieldInfo[customField.FieldName]));
+
+      return new BugCustomFields(customFields);
+    }
+    /// <summary>
+    /// Adds each cookie in the collection to each proxy's cookie container.
+    /// </summary>
+    /// <param name="cookies">Collection of cookies to add to each proxy.</param>
+    private void SetProxyCookies(CookieCollection cookies)
+    {
+      foreach (Cookie cookie in cookies)
+      {
+        mBugProxy.CookieContainer.Add(cookie);
+        mBugzillaProxy.CookieContainer.Add(cookie);
+        mProductProxy.CookieContainer.Add(cookie);
+        mGroupProxy.CookieContainer.Add(cookie);
+      }
+    }
+
+    #endregion
+
+    #region Public Properties
+
+    /// <summary>
+    /// Accessor for the Bugzilla server version string.
+    /// </summary>
+    public string ServerVersion
+    {
+      get
+      {
+        return mBugzillaProxy.GetVersion().version;
+      }
+    }
+
+    /// <summary>
+    /// Accessor for time information about the Bugzilla server.
+    /// </summary>
+    public ServerTime ServerTime
+    {
+      get
+      {
+        return new ServerTime(mBugzillaProxy.GetTime());
+      }
+    }
+
+    /// <summary>
+    /// Accessor for the set of installed extensions.
+    /// </summary>
+    public IEnumerable<Extension> InstalledExtensions
+    {
+      get
+      {
+        List<Extension> extensions = new List<Extension>();
+        GetExtensionsResponse resp = mBugzillaProxy.GetExtensions();
+
+        foreach (string ext in resp.Extensions.Keys)
+        {
+          //The key is the name of the extension. The value is another XmlRpcStruct with a single
+          //key "version" which is the version of the extension.
+          XmlRpcStruct Version = (XmlRpcStruct)resp.Extensions[ext];
+          extensions.Add(new Extension(ext, Version["version"].ToString()));
+        }
+
+        return extensions;
+      }
+    }
+
+    /// <summary>
+    /// Accessor for the set of selectable product details.
+    /// </summary>
+    public IEnumerable<Product> SelectableProducts
+    {
+      get
+      {
+        ProductIDsResponse selectableProdIDs = mProductProxy.GetSelectableProducts();
+        return GetProducts(selectableProdIDs.Ids);
+      }
+    }
+
+    /// <summary>
+    /// Accessor for the set of enterable product details.
+    /// </summary>
+    public IEnumerable<Product> EnterableProducts
+    {
+      get
+      {
+        ProductIDsResponse selectableProdIDs = mProductProxy.GetEnterableProducts();
+        return GetProducts(selectableProdIDs.Ids);
+      }
+    }
+
+    /// <summary>
+    /// Accessor for the set of accessible product details for the currently logged in user.
+    /// </summary>
+    public IEnumerable<Product> AccessibleProducts
+    {
+      get
+      {
+        ProductIDsResponse selectableProdIDs = mProductProxy.GetAccessibleProducts();
+        return GetProducts(selectableProdIDs.Ids);
+      }
+    }
+
+    /// <summary>
+    /// Accessor for the login cookies to remember the login across sessions.
+    /// </summary>
+    public CookieCollection LoginCookies
+    {
+      get { return mLoginCookies; }
+    }
+
+    #endregion
+  }
 }